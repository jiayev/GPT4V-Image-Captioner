import gradio as gr
import os
import shutil
import threading

import concurrent.futures
from tqdm import tqdm

import subprocess
import time
import requests
import socket

from lib.Img_Processing import process_images_in_folder, run_script
from lib.Tag_Processor import modify_file_content, process_tags
from lib.GPT_Prompt import get_prompts_from_csv, save_prompt, delete_prompt
from lib.Api_Utils import run_openai_api, save_api_details, get_api_details, downloader, installer, save_state, qwen_api_switch
from lib.Detecter import detecter


os.environ["GRADIO_ANALYTICS_ENABLED"] = "False"
mod_default, saved_api_key, saved_api_url = get_api_details()
SUPPORTED_IMAGE_FORMATS = ('.png', '.jpg', '.jpeg', '.webp', '.bmp', '.gif', '.tiff', '.tif')

# 图像打标
should_stop = threading.Event()
def stop_batch_processing():
    should_stop.set()
    return "Attempting to stop batch processing. Please wait for the current image to finish."

def process_single_image(api_key, prompt, api_url, image_path, quality, timeout):
    save_api_details(api_key, api_url)
    caption = run_openai_api(image_path, prompt, api_key, api_url, quality, timeout)
    print(caption)
    return caption

def process_batch_images(api_key, prompt, api_url, image_dir, file_handling_mode, quality, timeout):
    should_stop.clear()
    save_api_details(api_key, api_url)
    results = []

    image_files = []
    for root, dirs, files in os.walk(image_dir):
        for file in files:
            if file.lower().endswith(SUPPORTED_IMAGE_FORMATS):
                image_files.append(os.path.join(root, file))

    def process_image(filename, file_handling_mode):
        image_path = os.path.join(image_dir, filename)
        base_filename = os.path.splitext(filename)[0]
        caption_filename = f"{base_filename}.txt"
        caption_path = os.path.join(image_dir, caption_filename)

        if file_handling_mode != "skip/跳过" or not os.path.exists(caption_path):
            caption = run_openai_api(image_path, prompt, api_key, api_url, quality, timeout)

            if caption.startswith("Error:") or caption.startswith("API error:"):
                return handle_error(image_path, caption_path, caption_filename, filename)
            else:
                modify_file_content(caption_path, caption, file_handling_mode)
                return filename, caption_path
        else:
            return filename, "Skipped because caption file already exists."

    def handle_error(image_path, caption_path, caption_filename, filename):
        parent_dir = os.path.dirname(image_dir)
        error_image_dir = os.path.join(parent_dir, "error_images")
        if not os.path.exists(error_image_dir):
            os.makedirs(error_image_dir)

        error_image_path = os.path.join(error_image_dir, filename)
        error_caption_path = os.path.join(error_image_dir, caption_filename)

        try:
            shutil.move(image_path, error_image_path)
            if os.path.exists(caption_path):
                shutil.move(caption_path, error_caption_path)
            return filename, "Error handled and image with its caption moved to error directory."
        except Exception as e:
            return filename, f"An unexpected error occurred while moving {filename} or {caption_filename}: {e}"

    with concurrent.futures.ThreadPoolExecutor(max_workers=5) as executor:
        futures = {}
        for filename in image_files:
            future = executor.submit(process_image, filename, file_handling_mode)
            futures[future] = filename  # 将 future 和 filename 映射起来
        progress = tqdm(total=len(futures), desc="Processing images")

        try:
            for future in concurrent.futures.as_completed(futures):
                filename = futures[future]
                if should_stop.is_set():
                    for f in futures:
                        f.cancel()
                    print("Batch processing was stopped by the user.")
                    break
                try:
                    result = future.result()
                except Exception as e:
                    result = (filename, f"An exception occurred: {e}")
                    print(f"An exception occurred while processing {filename}: {e}")
                results.append(result)
                progress.update(1)
        finally:
            progress.close()
            executor.shutdown(wait=False)

    print(f"Processing complete. Total images processed: {len(results)}")
    return results

def handle_file(image_path, target_path, file_handling_mode):
    try:
        if file_handling_mode[:4] == "copy":
            shutil.copy(image_path, target_path)
        elif file_handling_mode[:4] == "move":
            shutil.move(image_path, target_path)
    except Exception as e:
        print(f"An exception occurred while handling the file {image_path}: {e}")
        return f"Error handling file {image_path}: {e}"
    return

def process_batch_watermark_detection(api_key, prompt, api_url, image_dir, detect_file_handling_mode, quality, timeout,
                                      watermark_dir):
    should_stop.clear()
    save_api_details(api_key, api_url)
    results = []
    prompt = 'Is image have watermark'

    image_files = []
    for root, dirs, files in os.walk(image_dir):
        for file in files:
            if file.lower().endswith(SUPPORTED_IMAGE_FORMATS):
                image_files.append(os.path.join(root, file))

    def process_image(filename, detect_file_handling_mode, watermark_dir):
        image_path = os.path.join(image_dir, filename)
        caption = run_openai_api(image_path, prompt, api_key, api_url, quality, timeout)

        if caption.startswith("Error:") or caption.startswith("API error:"):
            return "error"

        # EOI是cog迷之误判？
        if 'Yes,' in caption and '\'EOI\'' not in caption:
            target_path = os.path.join(watermark_dir, filename)
            handle_file(filename, watermark_dir, detect_file_handling_mode)

    with concurrent.futures.ThreadPoolExecutor(max_workers=5) as executor:
        futures = {}
        for filename in image_files:
            future = executor.submit(process_image, filename, detect_file_handling_mode, watermark_dir)
            futures[future] = filename  # 将 future 和 filename 映射起来
        progress = tqdm(total=len(futures), desc="Processing images")

        try:
            for future in concurrent.futures.as_completed(futures):
                filename = futures[future]  # 获取正在处理的文件名
                if should_stop.is_set():
                    for f in futures:
                        f.cancel()
                    print("Batch processing was stopped by the user.")
                    break
                try:
                    result = future.result()
                except Exception as e:
                    result = (filename, f"An exception occurred: {e}")
                    print(f"An exception occurred while processing {filename}: {e}")
                results.append(result)
                progress.update(1)
        finally:
            progress.close()
            executor.shutdown(wait=False)

    results = f"Total checked images: {len(results)}"
    return results

def classify_images(api_key, api_url, quality, prompt, timeout, detect_file_handling_mode, image_dir, o_dir, *list_r):

    # 初始化
    should_stop.clear()
    save_api_details(api_key, api_url)
    results = []

    # 检查输入
    if not os.path.exists(image_dir):
        return "Error: Image directory does not exist. / 错误：图片目录不存在"
    if not o_dir:
        o_dir = os.path.join(image_dir, "classify_output")
    if not os.path.exists(o_dir):
        os.makedirs(o_dir)

    # 获取图像
    image_files = []
    for root, dirs, files in os.walk(image_dir):
        for file in files:
            if file.lower().endswith(SUPPORTED_IMAGE_FORMATS):
                image_files.append(os.path.join(root, file))

    # 转换列表
    rules = []
    for i in range(0, len(list_r), 2):
        rule_type = list_r[i]
        rule_input = list_r[i + 1]
        if rule_type and rule_input:
            rule_type_bool = rule_type == "Involve / 包含"
            rules.append((rule_type_bool, rule_input))
    if rules == []:
        return "Error: All rules are empty. / 错误：未设置规则"

    # 图像处理
    def process_image(filename, rules, detect_file_handling_mode, image_dir, o_dir):
        image_path = os.path.join(image_dir, filename)
        caption = run_openai_api(image_path, prompt, api_key, api_url, quality, timeout)

        if caption.startswith("Error:") or caption.startswith("API error:"):
            return "error"

        matching_rules = []
        for rule_bool, rule_input in rules:
            if (rule_bool and rule_input in caption) or (not rule_bool and rule_input not in caption):
                matching_rules.append(rule_input)

        if matching_rules:
            folder_name = "-".join(matching_rules)
            target_folder = os.path.join(o_dir, folder_name)
            os.makedirs(target_folder, exist_ok=True)
            handle_file(filename, target_folder, detect_file_handling_mode)
        elif matching_rules == []:
            no_match_folder = os.path.join(o_dir, "no_match")
            os.makedirs(no_match_folder, exist_ok=True)
            handle_file(filename, no_match_folder, detect_file_handling_mode)

    # 批量处理
    with concurrent.futures.ThreadPoolExecutor(max_workers=1) as executor:
        futures = {}
        for filename in image_files:
            future = executor.submit(process_image, filename, rules, detect_file_handling_mode, image_dir, o_dir)
            futures[future] = filename  # 将 future 和 filename 映射起来
        progress = tqdm(total=len(futures), desc="Processing images")

        try:
            for future in concurrent.futures.as_completed(futures):
                filename = futures[future]  # 获取正在处理的文件名

                if should_stop.is_set():
                    for f in futures:
                        f.cancel()
                    print("Batch processing was stopped by the user.")
                    break

                try:
                    result = future.result()
                except Exception as e:
                    result = (filename, f"An exception occurred: {e}")
                    print(f"An exception occurred while processing {filename}: {e}")
                results.append(result)
                progress.update(1)


        finally:
            progress.close()
            executor.shutdown(wait=False)

    results = f"Total checked images: {len(results)}"
    return results

# api
def switch_API(api, state):
    if api[:3] == 'GPT' or api[:4] == "qwen":
        key = saved_api_key
        url = saved_api_url
        time_out = 10
        if api[:4] == "qwen" and url.endswith("/v1/services/aigc/multimodal-generation/generation"):
            mod = qwen_api_switch(api)
        else:
            mod = 'GPT4V'
        s_state = mod

    elif api[:3] == 'Cog':
        def is_connection():
            try:
                socket.create_connection(("127.0.0.1", 8000), timeout=1)
                print("API has started.")
                return True
            except (socket.timeout, ConnectionRefusedError):
                return False

        if is_connection():
            if state[-3:] != api[-3:]:
                requests.post(f"http://127.0.0.1:8000/v1/{api[-3:]}")
        else:
            API_command = f'python cog_openai_api.py --model {api[-3:]}'
            subprocess.Popen(API_command,shell=True)
            while True:
                if is_connection():
                    break
                else:
                    print("Retrying...")
                    time.sleep(2)

        key = ""
        url = "http://127.0.0.1:8000/v1/chat/completions"
        time_out = 300
        s_state = f"Cog-{api[-3:]}"

    return key, url, time_out, s_state

# UI界面
with gr.Blocks(title="GPT4V captioner") as demo:
    gr.Markdown("### Image Captioning with GPT-4-Vision API / 使用 GPT-4-Vision API 进行图像打标")

    with gr.Row():
        api_key_input = gr.Textbox(label="API Key", placeholder="Enter your GPT-4-Vision API Key here", type="password",
                                   value=saved_api_key)
        api_url_input = gr.Textbox(label="API URL", value=saved_api_url or "https://api.openai.com/v1/chat/completions",
                                   placeholder="Enter the GPT-4-Vision API URL here")
        quality_choices = [
            ("Auto / 自动", "auto"),
            ("High Detail - More Expensive / 高细节-更贵", "high"),
            ("Low Detail - Cheaper / 低细节-更便宜", "low")
        ]
        quality = gr.Dropdown(choices=quality_choices, label="Image Quality / 图片质量", value="auto")
        timeout_input = gr.Number(label="Timeout (seconds) / 超时时间（秒）", value=10, step=1)

    prompt_input = gr.Textbox(label="Prompt / 打标需求",
                              value="As an AI image tagging expert, please provide precise tags for these images to enhance CLIP model's understanding of the content. Employ succinct keywords or phrases, steering clear of elaborate sentences and extraneous conjunctions. Prioritize the tags by relevance. Your tags should capture key elements such as the main subject, setting, artistic style, composition, image quality, color tone, filter, and camera specifications, and any other tags crucial for the image. When tagging photos of people, include specific details like gender, nationality, attire, actions, pose, expressions, accessories, makeup, composition type, age, etc. For other image categories, apply appropriate and common descriptive tags as well. Recognize and tag any celebrities, well-known landmark or IPs if clearly featured in the image. Your tags should be accurate, non-duplicative, and within a 20-75 word count range. These tags will use for image re-creation, so the closer the resemblance to the original image, the better the tag quality. Tags should be comma-separated. Exceptional tagging will be rewarded with $10 per image.",
                              placeholder="Enter a descriptive prompt",
                              lines=5)

    with gr.Accordion("Prompt Saving / 提示词存档", open=False):
        def update_textbox(prompt):
            return prompt
        saved_pro = get_prompts_from_csv()
        saved_prompts_dropdown = gr.Dropdown(label="Saved Prompts / 提示词存档", choices=saved_pro, type="value",interactive=True)
        with gr.Row():
            save_prompt_button = gr.Button("Save Prompt / 保存提示词")
            delete_prompt_button = gr.Button("Delete Prompt / 删除提示词")
            load_prompt_button = gr.Button("Load Prompt / 读取到输入框")

        save_prompt_button.click(save_prompt, inputs=prompt_input,outputs=[saved_prompts_dropdown])
        delete_prompt_button.click(delete_prompt, inputs=saved_prompts_dropdown, outputs=[saved_prompts_dropdown])
        load_prompt_button.click(update_textbox, inputs=saved_prompts_dropdown, outputs=prompt_input)

    with gr.Tab("Image Process / 图片处理"):

        with gr.Tab("Image Zip / 图像预压缩"):
            with gr.Row():
                folder_path_input = gr.Textbox(
                    label="Image Folder Path / 图像文件夹路径",
                    placeholder="Enter the folder path containing images / 输入包含图像的文件夹路径"
                )
                process_images_button = gr.Button("Process Images / 压缩图像")

            with gr.Row():
                # Add a Markdown component to display the warning message
                gr.Markdown("""
            ⚠ **Warning / 警告**: This preprocessing process will resize and compress all image files into jpg format with a total pixel count ≤ 1024×1024 while maintaining the original aspect ratio, ensuring that both dimensions are multiples of 32. **Please make sure to backup your original files before processing!** This procedure can reduce the size of the training set, help to speed up the labeling process, and decrease the time taken to cache latents to disk during training.

            本预处理过程将会在保持原图长宽比情况下，把所有图像文件裁剪压缩为总像素≤1024×1024的jpg文件，并且长宽像素均为32的倍数。**请务必在处理前备份源文件！**该过程可以缩小训练集体积，有助于加快打标速度，并缩短训练过程中的Cache latents to disk时间。
                """)

            with gr.Row():
                image_processing_output = gr.Textbox(
                    label="Image Processing Output / 图像处理输出",
                    lines=3
                )

            process_images_button.click(process_images_in_folder,
                inputs=[folder_path_input],
                outputs=[image_processing_output])

        with gr.Tab("Single Image / 单图处理"):
            with gr.Row():
                image_input = gr.Image(type='filepath', label="Upload Image / 上传图片")
                single_image_output = gr.Textbox(label="Caption Output / 标签输出")
            with gr.Row():
                single_image_submit = gr.Button("Caption Single Image / 图片打标", variant='primary')

        with gr.Tab("Batch Image / 多图批处理"):
            with gr.Row():
                batch_dir_input = gr.Textbox(label="Batch Directory / 批量目录",
                                             placeholder="Enter the directory path containing images for batch processing")
            with gr.Row():
                batch_process_submit = gr.Button("Batch Process Images / 批量处理图像", variant='primary')
            with gr.Row():
                batch_output = gr.Textbox(label="Batch Processing Output / 批量输出")
                file_handling_mode = gr.Radio(
                    choices=["overwrite/覆盖", "prepend/前置插入", "append/末尾追加", "skip/跳过"],
                    value="overwrite/覆盖",
                    label="If a caption file exists: / 如果已经存在打标文件: "
                )
            with gr.Row():
                stop_button = gr.Button("Stop Batch Processing / 停止批量处理")
                stop_button.click(stop_batch_processing, inputs=[], outputs=batch_output)

        with gr.Tab("Failed File Screening / 打标失败文件筛查"):
            folder_input = gr.Textbox(label="Folder Input / 文件夹输入", placeholder="Enter the directory path")
            keywords_input = gr.Textbox(placeholder="Enter keywords, e.g., sorry,error / 请输入检索关键词，例如：sorry,error",
                                        label="Keywords (optional) / 检索关键词（可选）")
            run_button = gr.Button("Run Script / 运行脚本", variant='primary')
            output_area = gr.Textbox(label="Script Output / 脚本输出")

            run_button.click(fn=run_script, inputs=[folder_input, keywords_input], outputs=output_area)

    with gr.Tab("Extra Function / 额外功能"):

        gr.Markdown("""
                    以下功能基于CogVLM开发（GPT4未经测试），极力推荐使用CogVLM-vqa以达到最佳效果。\n
                    This function is developed based on CogVLM (GPT4 not tested), and it is strongly recommended to use CogVLM-vqa for optimal results.
                    """)

        with gr.Tab("Watermark Detection / 批量水印检测"):
            with gr.Row():
                detect_batch_dir_input = gr.Textbox(label="Image Directory / 图片目录",
                                                    placeholder="Enter the directory path containing images for batch processing")
            with gr.Row():
                watermark_dir = gr.Textbox(label="Watermark Detected Image Directory / 检测到水印的图片目录",
                                           placeholder="Enter the directory path to move/copy detected images")
                detect_file_handling_mode = gr.Radio(choices=["move/移动", "copy/复制"], value="move/移动",
                                                     label="If watermark is detected / 如果图片检测到水印 ")
            with gr.Row():
                batch_detect_submit = gr.Button("Batch Detect Images / 批量检测图像", variant='primary')
            with gr.Row():
                detect_batch_output = gr.Textbox(label="Output / 结果")
            with gr.Row():
                detect_stop_button = gr.Button("Stop Batch Processing / 停止批量处理")
                detect_stop_button.click(stop_batch_processing, inputs=[], outputs=detect_batch_output)
        with gr.Tab("WD1.4 Tag Polishing / WD1.4 标签润色"):
            gr.Markdown("""
                    使用WD1.4对图片进行打标后，在上方prompt中使用“Describe this image in a very detailed manner and refer these prompt tags:{大括号里替换为放置额外tags文件的目录，会自动读取和图片同名txt。比如 D:\ abc\}”\n
                    After marking the image using WD1.4, enter the prompt in the “” marks in the prompt box above.
                        “Replace this with the directory where additional tags files are placed, which will automatically read the txt file with the same name as the image. For example, D: \ abc\}”
                    """)
        with gr.Tab("Image filtering / 图片筛选"):
            gr.Markdown("""
                        使用自定义规则筛选图片，将回答中包含或不包含对应词的图片放入对应规则的文件夹中。输出目录默认在源目录下的classify_output文件夹下。\n
                        Use custom rules to filter images. Place images containing or not containing corresponding words in the corresponding rule folder in the answer. Output Directory default in source directory \classify_output.
                        """)
            with gr.Row():
                classify_output = gr.Textbox(label="Output / 结果")
                classify_button = gr.Button("Run / 开始", variant='primary')
                classify_stop_button = gr.Button("Stop Batch Processing / 停止批量处理")
            with gr.Row():
                classify_dir = gr.Textbox(label="Input Image Directory / 输入图片目录",placeholder="Enter the directory path")
                classify_output_dir = gr.Textbox(label="Output Directory / 输出目录", placeholder="Default source directory / 默认源目录")
                classify_handling_mode = gr.Radio(label="If meets / 如果符合",choices=["move/移动", "copy/复制"], value="move/移动")

            rule_inputs = []
            for i in range(1,11):
                with gr.Row():
                    rule_type = gr.Dropdown(label="Rule / 规则类型", choices=["","Involve / 包含", "Exclude / 不包含"], value="")
                    rule_input = gr.Textbox(label="Custom / 自定义", placeholder="Enter the words you need to filter / 输入你需要筛选的词")
                    rule_inputs.extend([rule_type, rule_input])

    def caption_image(api_key, api_url, prompt, image, quality, timeout):
        if image:
            return process_single_image(api_key, prompt, api_url, image, quality, timeout)

    def batch_process(api_key, api_url, prompt, batch_dir, file_handling_mode, quality, timeout):
        process_batch_images(api_key, prompt, api_url, batch_dir, file_handling_mode, quality, timeout)
        return "Batch processing complete. Captions saved or updated as '.txt' files next to images."

    def batch_detect(api_key, api_url, prompt, batch_dir, detect_file_handling_mode, quality, timeout, watermark_dir):
        results = process_batch_watermark_detection(api_key, prompt, api_url, batch_dir, detect_file_handling_mode,
                                                    quality, timeout,watermark_dir)
        return results

    single_image_submit.click(caption_image,
                              inputs=[api_key_input, api_url_input, prompt_input, image_input, quality, timeout_input],
                              outputs=single_image_output)
    batch_process_submit.click(batch_process,
                               inputs=[api_key_input, api_url_input, prompt_input, batch_dir_input,
                                       file_handling_mode, quality, timeout_input],
                               outputs=batch_output)
    batch_detect_submit.click(batch_detect,
                              inputs=[api_key_input, api_url_input, prompt_input, detect_batch_dir_input,
                                      detect_file_handling_mode, quality, timeout_input, watermark_dir],
                              outputs=detect_batch_output)

    classify_button.click(classify_images,
                          inputs=[api_key_input, api_url_input, quality, prompt_input, timeout_input,
                                  classify_handling_mode, classify_dir, classify_output_dir] + rule_inputs,
                          outputs=classify_output)
    classify_stop_button.click(stop_batch_processing,inputs=[],outputs=classify_output)

    with gr.Tab("Tag Manage / 标签处理"):

        with gr.Row():
            folder_path_input = gr.Textbox(label="Folder Path / 文件夹路径",
                                           placeholder="Enter folder path / 在此输入文件夹路径")
            top_n_input = gr.Number(label="Top N Tags / Top N 标签", value=100)
            translate_tags_input = gr.Radio(label="Translate Tags to Chinese / 翻译标签",
                                            choices=["GPT-3.5 translation / GPT3.5翻译",
                                                     "Free translation / 免费翻译",
                                                     "No translation / 不翻译"],
                                            value="No translation / 不翻译")
            process_tags_button = gr.Button("Process Tags / 处理标签", variant='primary')
            output_message = gr.Textbox(label="Output Message / 输出信息", interactive=False)

        with gr.Row():
            tags_to_remove_input = gr.Textbox(label="Tags to Remove / 删除标签",
                                              placeholder="Enter tags to remove, separated by commas / 输入要删除的标签，用逗号分隔",
                                              lines=3)
            tags_to_replace_input = gr.Textbox(label="Tags to Replace / 替换标签",
                                               placeholder="Enter tags to replace in 'old_tag:new_tag' format, separated by commas / 输入要替换的标签，格式为 '旧标签:新标签'，用逗号分隔",
                                               lines=3)
            new_tag_input = gr.Textbox(label="Add New Tag / 添加新标签",
                                       placeholder="Enter a new tag to add / 输入一个新标签以添加", lines=3)
            insert_position_input = gr.Radio(label="New Tag Insert Position / 新标签插入位置",
                                             choices=["Start / 开始", "End / 结束", "Random / 随机"],
                                             value="Start / 开始")

        with gr.Row():
            wordcloud_output = gr.Image(label="Word Cloud / 词云")
            tag_counts_output = gr.Dataframe(label="Top Tags / 高频标签",
                                             headers=["Tag Name", "Frequency", "Chinese Translation"],
                                             interactive=True)  # 修改 Dataframe 组件以显示三列

        with gr.Row():
            network_graph_output = gr.Image(label="Network Graph / 网络图")

        process_tags_button.click(process_tags,
                                  inputs=[folder_path_input, top_n_input, tags_to_remove_input,
                                        tags_to_replace_input, new_tag_input, insert_position_input,
                                        translate_tags_input, api_key_input, api_url_input], # 新增翻译复选框
                                  outputs=[tag_counts_output, wordcloud_output, network_graph_output, output_message])


    # API Config
    with gr.Tab("API Config / API配置"):
        # CogVLM一键
        with gr.Accordion("Local Model / 使用本地模型", open=True):
            with gr.Row():
                gr.Markdown("""
            ⚠ **Warning / 警告**: 
            This is the API configuration page. To use CogVLM, you need to configure environment and download it, which is **approximately 35g+** in size and takes a long time ***(really, really long)***. 
                            After installation and download, the total space occupied is about ***40g+***. Please confirm that the disk space is sufficient.
                            In addition, in terms of model selection, the vqa model performs better but slower, while the chat model is faster but slightly weaker.
                            Please confirm that your GPU has sufficient graphics memory ***(approximately 14g ±)*** when using CogVLM
                        
            此为API配置页面，使用CogVLM需要配置相关环境并下载模型，**大小约为35g+**，需要较长时间 ***(真的很长)***。安装以及下载完成后，总占用空间约为40g+，请确认磁盘空间充足。
                            模型选择上，vqa模型效果更好但是更慢，chat模型更快但是效果略弱。使用CogVLM请确认自己的显卡有足够的显存 ***(约14g±)***
            """)
            with gr.Row():
                detecter_output = gr.Textbox(label="Check Env / 环境检测", interactive=False)
                detect_button = gr.Button("Check / 检查", variant='primary')
            with gr.Row():
                models_select = gr.Radio(label="Choose Models / 选择模型", choices=["vqa", "chat"], value="vqa")
                acceleration_select = gr.Radio(label="Choose Default Plz / 选择是否国内加速(如果使用国内加速,请关闭魔法上网)", choices=["CN", "default"],
                                               value="CN")
                download_button = gr.Button("Download Models / 下载模型", variant='primary')
                install_button = gr.Button("Install / 安装", variant='primary')

        # API配置
        mod_list = [
            "GPT4V",
            "qwen-vl-plus",
            "qwen-vl-max",
            "Cog-vqa",
            "Cog-chat"
            ]
        with gr.Row():
            switch_select = gr.Dropdown(label="Choose API / 选择API", choices=mod_list, value="GPT4V")
            A_state = gr.Textbox(label="API State / API状态", interactive=False, value=mod_default)
            switch_button = gr.Button("Switch / 切换", variant='primary')
            set_default = gr.Button("Set as default / 设为默认", variant='primary')


        detect_button.click(detecter, outputs=detecter_output)
        download_button.click(downloader, inputs=[models_select, acceleration_select],
                              outputs=detecter_output)
        install_button.click(installer, outputs=detecter_output)
        switch_button.click(switch_API, inputs=[switch_select, A_state],
                            outputs=[api_key_input, api_url_input, timeout_input, A_state])
        set_default.click(save_state, inputs=[switch_select, api_key_input, api_url_input], outputs=A_state)

    gr.Markdown(
        "### Developers: [Jiaye](https://civitai.com/user/jiayev1),&nbsp;&nbsp;[LEOSAM 是只兔狲](https://civitai.com/user/LEOSAM),&nbsp;&nbsp;[SleeeepyZhou](https://civitai.com/user/SleeeepyZhou),&nbsp;&nbsp;[Fok](https://civitai.com/user/fok3827)&nbsp;&nbsp;|&nbsp;&nbsp;Welcome everyone to add more new features to this project.")

if __name__ == "__main__":
<<<<<<< HEAD
    if mod_default != 'GPT':
        threading.Thread(target=lambda: switch_API('Cog', mod_default[-3:], 'GPT')).start()
    demo.launch(server_name="0.0.0.0",server_port=8848,share=True,inbrowser=True)

=======
    threading.Thread(target=lambda: switch_API(mod_default, 'GPT')).start()
    demo.launch(server_name="0.0.0.0",server_port=8848,share=True)

>>>>>>> f58891c0
<|MERGE_RESOLUTION|>--- conflicted
+++ resolved
@@ -1,589 +1,582 @@
-import gradio as gr
-import os
-import shutil
-import threading
-
-import concurrent.futures
-from tqdm import tqdm
-
-import subprocess
-import time
-import requests
-import socket
-
-from lib.Img_Processing import process_images_in_folder, run_script
-from lib.Tag_Processor import modify_file_content, process_tags
-from lib.GPT_Prompt import get_prompts_from_csv, save_prompt, delete_prompt
-from lib.Api_Utils import run_openai_api, save_api_details, get_api_details, downloader, installer, save_state, qwen_api_switch
-from lib.Detecter import detecter
-
-
-os.environ["GRADIO_ANALYTICS_ENABLED"] = "False"
-mod_default, saved_api_key, saved_api_url = get_api_details()
-SUPPORTED_IMAGE_FORMATS = ('.png', '.jpg', '.jpeg', '.webp', '.bmp', '.gif', '.tiff', '.tif')
-
-# 图像打标
-should_stop = threading.Event()
-def stop_batch_processing():
-    should_stop.set()
-    return "Attempting to stop batch processing. Please wait for the current image to finish."
-
-def process_single_image(api_key, prompt, api_url, image_path, quality, timeout):
-    save_api_details(api_key, api_url)
-    caption = run_openai_api(image_path, prompt, api_key, api_url, quality, timeout)
-    print(caption)
-    return caption
-
-def process_batch_images(api_key, prompt, api_url, image_dir, file_handling_mode, quality, timeout):
-    should_stop.clear()
-    save_api_details(api_key, api_url)
-    results = []
-
-    image_files = []
-    for root, dirs, files in os.walk(image_dir):
-        for file in files:
-            if file.lower().endswith(SUPPORTED_IMAGE_FORMATS):
-                image_files.append(os.path.join(root, file))
-
-    def process_image(filename, file_handling_mode):
-        image_path = os.path.join(image_dir, filename)
-        base_filename = os.path.splitext(filename)[0]
-        caption_filename = f"{base_filename}.txt"
-        caption_path = os.path.join(image_dir, caption_filename)
-
-        if file_handling_mode != "skip/跳过" or not os.path.exists(caption_path):
-            caption = run_openai_api(image_path, prompt, api_key, api_url, quality, timeout)
-
-            if caption.startswith("Error:") or caption.startswith("API error:"):
-                return handle_error(image_path, caption_path, caption_filename, filename)
-            else:
-                modify_file_content(caption_path, caption, file_handling_mode)
-                return filename, caption_path
-        else:
-            return filename, "Skipped because caption file already exists."
-
-    def handle_error(image_path, caption_path, caption_filename, filename):
-        parent_dir = os.path.dirname(image_dir)
-        error_image_dir = os.path.join(parent_dir, "error_images")
-        if not os.path.exists(error_image_dir):
-            os.makedirs(error_image_dir)
-
-        error_image_path = os.path.join(error_image_dir, filename)
-        error_caption_path = os.path.join(error_image_dir, caption_filename)
-
-        try:
-            shutil.move(image_path, error_image_path)
-            if os.path.exists(caption_path):
-                shutil.move(caption_path, error_caption_path)
-            return filename, "Error handled and image with its caption moved to error directory."
-        except Exception as e:
-            return filename, f"An unexpected error occurred while moving {filename} or {caption_filename}: {e}"
-
-    with concurrent.futures.ThreadPoolExecutor(max_workers=5) as executor:
-        futures = {}
-        for filename in image_files:
-            future = executor.submit(process_image, filename, file_handling_mode)
-            futures[future] = filename  # 将 future 和 filename 映射起来
-        progress = tqdm(total=len(futures), desc="Processing images")
-
-        try:
-            for future in concurrent.futures.as_completed(futures):
-                filename = futures[future]
-                if should_stop.is_set():
-                    for f in futures:
-                        f.cancel()
-                    print("Batch processing was stopped by the user.")
-                    break
-                try:
-                    result = future.result()
-                except Exception as e:
-                    result = (filename, f"An exception occurred: {e}")
-                    print(f"An exception occurred while processing {filename}: {e}")
-                results.append(result)
-                progress.update(1)
-        finally:
-            progress.close()
-            executor.shutdown(wait=False)
-
-    print(f"Processing complete. Total images processed: {len(results)}")
-    return results
-
-def handle_file(image_path, target_path, file_handling_mode):
-    try:
-        if file_handling_mode[:4] == "copy":
-            shutil.copy(image_path, target_path)
-        elif file_handling_mode[:4] == "move":
-            shutil.move(image_path, target_path)
-    except Exception as e:
-        print(f"An exception occurred while handling the file {image_path}: {e}")
-        return f"Error handling file {image_path}: {e}"
-    return
-
-def process_batch_watermark_detection(api_key, prompt, api_url, image_dir, detect_file_handling_mode, quality, timeout,
-                                      watermark_dir):
-    should_stop.clear()
-    save_api_details(api_key, api_url)
-    results = []
-    prompt = 'Is image have watermark'
-
-    image_files = []
-    for root, dirs, files in os.walk(image_dir):
-        for file in files:
-            if file.lower().endswith(SUPPORTED_IMAGE_FORMATS):
-                image_files.append(os.path.join(root, file))
-
-    def process_image(filename, detect_file_handling_mode, watermark_dir):
-        image_path = os.path.join(image_dir, filename)
-        caption = run_openai_api(image_path, prompt, api_key, api_url, quality, timeout)
-
-        if caption.startswith("Error:") or caption.startswith("API error:"):
-            return "error"
-
-        # EOI是cog迷之误判？
-        if 'Yes,' in caption and '\'EOI\'' not in caption:
-            target_path = os.path.join(watermark_dir, filename)
-            handle_file(filename, watermark_dir, detect_file_handling_mode)
-
-    with concurrent.futures.ThreadPoolExecutor(max_workers=5) as executor:
-        futures = {}
-        for filename in image_files:
-            future = executor.submit(process_image, filename, detect_file_handling_mode, watermark_dir)
-            futures[future] = filename  # 将 future 和 filename 映射起来
-        progress = tqdm(total=len(futures), desc="Processing images")
-
-        try:
-            for future in concurrent.futures.as_completed(futures):
-                filename = futures[future]  # 获取正在处理的文件名
-                if should_stop.is_set():
-                    for f in futures:
-                        f.cancel()
-                    print("Batch processing was stopped by the user.")
-                    break
-                try:
-                    result = future.result()
-                except Exception as e:
-                    result = (filename, f"An exception occurred: {e}")
-                    print(f"An exception occurred while processing {filename}: {e}")
-                results.append(result)
-                progress.update(1)
-        finally:
-            progress.close()
-            executor.shutdown(wait=False)
-
-    results = f"Total checked images: {len(results)}"
-    return results
-
-def classify_images(api_key, api_url, quality, prompt, timeout, detect_file_handling_mode, image_dir, o_dir, *list_r):
-
-    # 初始化
-    should_stop.clear()
-    save_api_details(api_key, api_url)
-    results = []
-
-    # 检查输入
-    if not os.path.exists(image_dir):
-        return "Error: Image directory does not exist. / 错误：图片目录不存在"
-    if not o_dir:
-        o_dir = os.path.join(image_dir, "classify_output")
-    if not os.path.exists(o_dir):
-        os.makedirs(o_dir)
-
-    # 获取图像
-    image_files = []
-    for root, dirs, files in os.walk(image_dir):
-        for file in files:
-            if file.lower().endswith(SUPPORTED_IMAGE_FORMATS):
-                image_files.append(os.path.join(root, file))
-
-    # 转换列表
-    rules = []
-    for i in range(0, len(list_r), 2):
-        rule_type = list_r[i]
-        rule_input = list_r[i + 1]
-        if rule_type and rule_input:
-            rule_type_bool = rule_type == "Involve / 包含"
-            rules.append((rule_type_bool, rule_input))
-    if rules == []:
-        return "Error: All rules are empty. / 错误：未设置规则"
-
-    # 图像处理
-    def process_image(filename, rules, detect_file_handling_mode, image_dir, o_dir):
-        image_path = os.path.join(image_dir, filename)
-        caption = run_openai_api(image_path, prompt, api_key, api_url, quality, timeout)
-
-        if caption.startswith("Error:") or caption.startswith("API error:"):
-            return "error"
-
-        matching_rules = []
-        for rule_bool, rule_input in rules:
-            if (rule_bool and rule_input in caption) or (not rule_bool and rule_input not in caption):
-                matching_rules.append(rule_input)
-
-        if matching_rules:
-            folder_name = "-".join(matching_rules)
-            target_folder = os.path.join(o_dir, folder_name)
-            os.makedirs(target_folder, exist_ok=True)
-            handle_file(filename, target_folder, detect_file_handling_mode)
-        elif matching_rules == []:
-            no_match_folder = os.path.join(o_dir, "no_match")
-            os.makedirs(no_match_folder, exist_ok=True)
-            handle_file(filename, no_match_folder, detect_file_handling_mode)
-
-    # 批量处理
-    with concurrent.futures.ThreadPoolExecutor(max_workers=1) as executor:
-        futures = {}
-        for filename in image_files:
-            future = executor.submit(process_image, filename, rules, detect_file_handling_mode, image_dir, o_dir)
-            futures[future] = filename  # 将 future 和 filename 映射起来
-        progress = tqdm(total=len(futures), desc="Processing images")
-
-        try:
-            for future in concurrent.futures.as_completed(futures):
-                filename = futures[future]  # 获取正在处理的文件名
-
-                if should_stop.is_set():
-                    for f in futures:
-                        f.cancel()
-                    print("Batch processing was stopped by the user.")
-                    break
-
-                try:
-                    result = future.result()
-                except Exception as e:
-                    result = (filename, f"An exception occurred: {e}")
-                    print(f"An exception occurred while processing {filename}: {e}")
-                results.append(result)
-                progress.update(1)
-
-
-        finally:
-            progress.close()
-            executor.shutdown(wait=False)
-
-    results = f"Total checked images: {len(results)}"
-    return results
-
-# api
-def switch_API(api, state):
-    if api[:3] == 'GPT' or api[:4] == "qwen":
-        key = saved_api_key
-        url = saved_api_url
-        time_out = 10
-        if api[:4] == "qwen" and url.endswith("/v1/services/aigc/multimodal-generation/generation"):
-            mod = qwen_api_switch(api)
-        else:
-            mod = 'GPT4V'
-        s_state = mod
-
-    elif api[:3] == 'Cog':
-        def is_connection():
-            try:
-                socket.create_connection(("127.0.0.1", 8000), timeout=1)
-                print("API has started.")
-                return True
-            except (socket.timeout, ConnectionRefusedError):
-                return False
-
-        if is_connection():
-            if state[-3:] != api[-3:]:
-                requests.post(f"http://127.0.0.1:8000/v1/{api[-3:]}")
-        else:
-            API_command = f'python cog_openai_api.py --model {api[-3:]}'
-            subprocess.Popen(API_command,shell=True)
-            while True:
-                if is_connection():
-                    break
-                else:
-                    print("Retrying...")
-                    time.sleep(2)
-
-        key = ""
-        url = "http://127.0.0.1:8000/v1/chat/completions"
-        time_out = 300
-        s_state = f"Cog-{api[-3:]}"
-
-    return key, url, time_out, s_state
-
-# UI界面
-with gr.Blocks(title="GPT4V captioner") as demo:
-    gr.Markdown("### Image Captioning with GPT-4-Vision API / 使用 GPT-4-Vision API 进行图像打标")
-
-    with gr.Row():
-        api_key_input = gr.Textbox(label="API Key", placeholder="Enter your GPT-4-Vision API Key here", type="password",
-                                   value=saved_api_key)
-        api_url_input = gr.Textbox(label="API URL", value=saved_api_url or "https://api.openai.com/v1/chat/completions",
-                                   placeholder="Enter the GPT-4-Vision API URL here")
-        quality_choices = [
-            ("Auto / 自动", "auto"),
-            ("High Detail - More Expensive / 高细节-更贵", "high"),
-            ("Low Detail - Cheaper / 低细节-更便宜", "low")
-        ]
-        quality = gr.Dropdown(choices=quality_choices, label="Image Quality / 图片质量", value="auto")
-        timeout_input = gr.Number(label="Timeout (seconds) / 超时时间（秒）", value=10, step=1)
-
-    prompt_input = gr.Textbox(label="Prompt / 打标需求",
-                              value="As an AI image tagging expert, please provide precise tags for these images to enhance CLIP model's understanding of the content. Employ succinct keywords or phrases, steering clear of elaborate sentences and extraneous conjunctions. Prioritize the tags by relevance. Your tags should capture key elements such as the main subject, setting, artistic style, composition, image quality, color tone, filter, and camera specifications, and any other tags crucial for the image. When tagging photos of people, include specific details like gender, nationality, attire, actions, pose, expressions, accessories, makeup, composition type, age, etc. For other image categories, apply appropriate and common descriptive tags as well. Recognize and tag any celebrities, well-known landmark or IPs if clearly featured in the image. Your tags should be accurate, non-duplicative, and within a 20-75 word count range. These tags will use for image re-creation, so the closer the resemblance to the original image, the better the tag quality. Tags should be comma-separated. Exceptional tagging will be rewarded with $10 per image.",
-                              placeholder="Enter a descriptive prompt",
-                              lines=5)
-
-    with gr.Accordion("Prompt Saving / 提示词存档", open=False):
-        def update_textbox(prompt):
-            return prompt
-        saved_pro = get_prompts_from_csv()
-        saved_prompts_dropdown = gr.Dropdown(label="Saved Prompts / 提示词存档", choices=saved_pro, type="value",interactive=True)
-        with gr.Row():
-            save_prompt_button = gr.Button("Save Prompt / 保存提示词")
-            delete_prompt_button = gr.Button("Delete Prompt / 删除提示词")
-            load_prompt_button = gr.Button("Load Prompt / 读取到输入框")
-
-        save_prompt_button.click(save_prompt, inputs=prompt_input,outputs=[saved_prompts_dropdown])
-        delete_prompt_button.click(delete_prompt, inputs=saved_prompts_dropdown, outputs=[saved_prompts_dropdown])
-        load_prompt_button.click(update_textbox, inputs=saved_prompts_dropdown, outputs=prompt_input)
-
-    with gr.Tab("Image Process / 图片处理"):
-
-        with gr.Tab("Image Zip / 图像预压缩"):
-            with gr.Row():
-                folder_path_input = gr.Textbox(
-                    label="Image Folder Path / 图像文件夹路径",
-                    placeholder="Enter the folder path containing images / 输入包含图像的文件夹路径"
-                )
-                process_images_button = gr.Button("Process Images / 压缩图像")
-
-            with gr.Row():
-                # Add a Markdown component to display the warning message
-                gr.Markdown("""
-            ⚠ **Warning / 警告**: This preprocessing process will resize and compress all image files into jpg format with a total pixel count ≤ 1024×1024 while maintaining the original aspect ratio, ensuring that both dimensions are multiples of 32. **Please make sure to backup your original files before processing!** This procedure can reduce the size of the training set, help to speed up the labeling process, and decrease the time taken to cache latents to disk during training.
-
-            本预处理过程将会在保持原图长宽比情况下，把所有图像文件裁剪压缩为总像素≤1024×1024的jpg文件，并且长宽像素均为32的倍数。**请务必在处理前备份源文件！**该过程可以缩小训练集体积，有助于加快打标速度，并缩短训练过程中的Cache latents to disk时间。
-                """)
-
-            with gr.Row():
-                image_processing_output = gr.Textbox(
-                    label="Image Processing Output / 图像处理输出",
-                    lines=3
-                )
-
-            process_images_button.click(process_images_in_folder,
-                inputs=[folder_path_input],
-                outputs=[image_processing_output])
-
-        with gr.Tab("Single Image / 单图处理"):
-            with gr.Row():
-                image_input = gr.Image(type='filepath', label="Upload Image / 上传图片")
-                single_image_output = gr.Textbox(label="Caption Output / 标签输出")
-            with gr.Row():
-                single_image_submit = gr.Button("Caption Single Image / 图片打标", variant='primary')
-
-        with gr.Tab("Batch Image / 多图批处理"):
-            with gr.Row():
-                batch_dir_input = gr.Textbox(label="Batch Directory / 批量目录",
-                                             placeholder="Enter the directory path containing images for batch processing")
-            with gr.Row():
-                batch_process_submit = gr.Button("Batch Process Images / 批量处理图像", variant='primary')
-            with gr.Row():
-                batch_output = gr.Textbox(label="Batch Processing Output / 批量输出")
-                file_handling_mode = gr.Radio(
-                    choices=["overwrite/覆盖", "prepend/前置插入", "append/末尾追加", "skip/跳过"],
-                    value="overwrite/覆盖",
-                    label="If a caption file exists: / 如果已经存在打标文件: "
-                )
-            with gr.Row():
-                stop_button = gr.Button("Stop Batch Processing / 停止批量处理")
-                stop_button.click(stop_batch_processing, inputs=[], outputs=batch_output)
-
-        with gr.Tab("Failed File Screening / 打标失败文件筛查"):
-            folder_input = gr.Textbox(label="Folder Input / 文件夹输入", placeholder="Enter the directory path")
-            keywords_input = gr.Textbox(placeholder="Enter keywords, e.g., sorry,error / 请输入检索关键词，例如：sorry,error",
-                                        label="Keywords (optional) / 检索关键词（可选）")
-            run_button = gr.Button("Run Script / 运行脚本", variant='primary')
-            output_area = gr.Textbox(label="Script Output / 脚本输出")
-
-            run_button.click(fn=run_script, inputs=[folder_input, keywords_input], outputs=output_area)
-
-    with gr.Tab("Extra Function / 额外功能"):
-
-        gr.Markdown("""
-                    以下功能基于CogVLM开发（GPT4未经测试），极力推荐使用CogVLM-vqa以达到最佳效果。\n
-                    This function is developed based on CogVLM (GPT4 not tested), and it is strongly recommended to use CogVLM-vqa for optimal results.
-                    """)
-
-        with gr.Tab("Watermark Detection / 批量水印检测"):
-            with gr.Row():
-                detect_batch_dir_input = gr.Textbox(label="Image Directory / 图片目录",
-                                                    placeholder="Enter the directory path containing images for batch processing")
-            with gr.Row():
-                watermark_dir = gr.Textbox(label="Watermark Detected Image Directory / 检测到水印的图片目录",
-                                           placeholder="Enter the directory path to move/copy detected images")
-                detect_file_handling_mode = gr.Radio(choices=["move/移动", "copy/复制"], value="move/移动",
-                                                     label="If watermark is detected / 如果图片检测到水印 ")
-            with gr.Row():
-                batch_detect_submit = gr.Button("Batch Detect Images / 批量检测图像", variant='primary')
-            with gr.Row():
-                detect_batch_output = gr.Textbox(label="Output / 结果")
-            with gr.Row():
-                detect_stop_button = gr.Button("Stop Batch Processing / 停止批量处理")
-                detect_stop_button.click(stop_batch_processing, inputs=[], outputs=detect_batch_output)
-        with gr.Tab("WD1.4 Tag Polishing / WD1.4 标签润色"):
-            gr.Markdown("""
-                    使用WD1.4对图片进行打标后，在上方prompt中使用“Describe this image in a very detailed manner and refer these prompt tags:{大括号里替换为放置额外tags文件的目录，会自动读取和图片同名txt。比如 D:\ abc\}”\n
-                    After marking the image using WD1.4, enter the prompt in the “” marks in the prompt box above.
-                        “Replace this with the directory where additional tags files are placed, which will automatically read the txt file with the same name as the image. For example, D: \ abc\}”
-                    """)
-        with gr.Tab("Image filtering / 图片筛选"):
-            gr.Markdown("""
-                        使用自定义规则筛选图片，将回答中包含或不包含对应词的图片放入对应规则的文件夹中。输出目录默认在源目录下的classify_output文件夹下。\n
-                        Use custom rules to filter images. Place images containing or not containing corresponding words in the corresponding rule folder in the answer. Output Directory default in source directory \classify_output.
-                        """)
-            with gr.Row():
-                classify_output = gr.Textbox(label="Output / 结果")
-                classify_button = gr.Button("Run / 开始", variant='primary')
-                classify_stop_button = gr.Button("Stop Batch Processing / 停止批量处理")
-            with gr.Row():
-                classify_dir = gr.Textbox(label="Input Image Directory / 输入图片目录",placeholder="Enter the directory path")
-                classify_output_dir = gr.Textbox(label="Output Directory / 输出目录", placeholder="Default source directory / 默认源目录")
-                classify_handling_mode = gr.Radio(label="If meets / 如果符合",choices=["move/移动", "copy/复制"], value="move/移动")
-
-            rule_inputs = []
-            for i in range(1,11):
-                with gr.Row():
-                    rule_type = gr.Dropdown(label="Rule / 规则类型", choices=["","Involve / 包含", "Exclude / 不包含"], value="")
-                    rule_input = gr.Textbox(label="Custom / 自定义", placeholder="Enter the words you need to filter / 输入你需要筛选的词")
-                    rule_inputs.extend([rule_type, rule_input])
-
-    def caption_image(api_key, api_url, prompt, image, quality, timeout):
-        if image:
-            return process_single_image(api_key, prompt, api_url, image, quality, timeout)
-
-    def batch_process(api_key, api_url, prompt, batch_dir, file_handling_mode, quality, timeout):
-        process_batch_images(api_key, prompt, api_url, batch_dir, file_handling_mode, quality, timeout)
-        return "Batch processing complete. Captions saved or updated as '.txt' files next to images."
-
-    def batch_detect(api_key, api_url, prompt, batch_dir, detect_file_handling_mode, quality, timeout, watermark_dir):
-        results = process_batch_watermark_detection(api_key, prompt, api_url, batch_dir, detect_file_handling_mode,
-                                                    quality, timeout,watermark_dir)
-        return results
-
-    single_image_submit.click(caption_image,
-                              inputs=[api_key_input, api_url_input, prompt_input, image_input, quality, timeout_input],
-                              outputs=single_image_output)
-    batch_process_submit.click(batch_process,
-                               inputs=[api_key_input, api_url_input, prompt_input, batch_dir_input,
-                                       file_handling_mode, quality, timeout_input],
-                               outputs=batch_output)
-    batch_detect_submit.click(batch_detect,
-                              inputs=[api_key_input, api_url_input, prompt_input, detect_batch_dir_input,
-                                      detect_file_handling_mode, quality, timeout_input, watermark_dir],
-                              outputs=detect_batch_output)
-
-    classify_button.click(classify_images,
-                          inputs=[api_key_input, api_url_input, quality, prompt_input, timeout_input,
-                                  classify_handling_mode, classify_dir, classify_output_dir] + rule_inputs,
-                          outputs=classify_output)
-    classify_stop_button.click(stop_batch_processing,inputs=[],outputs=classify_output)
-
-    with gr.Tab("Tag Manage / 标签处理"):
-
-        with gr.Row():
-            folder_path_input = gr.Textbox(label="Folder Path / 文件夹路径",
-                                           placeholder="Enter folder path / 在此输入文件夹路径")
-            top_n_input = gr.Number(label="Top N Tags / Top N 标签", value=100)
-            translate_tags_input = gr.Radio(label="Translate Tags to Chinese / 翻译标签",
-                                            choices=["GPT-3.5 translation / GPT3.5翻译",
-                                                     "Free translation / 免费翻译",
-                                                     "No translation / 不翻译"],
-                                            value="No translation / 不翻译")
-            process_tags_button = gr.Button("Process Tags / 处理标签", variant='primary')
-            output_message = gr.Textbox(label="Output Message / 输出信息", interactive=False)
-
-        with gr.Row():
-            tags_to_remove_input = gr.Textbox(label="Tags to Remove / 删除标签",
-                                              placeholder="Enter tags to remove, separated by commas / 输入要删除的标签，用逗号分隔",
-                                              lines=3)
-            tags_to_replace_input = gr.Textbox(label="Tags to Replace / 替换标签",
-                                               placeholder="Enter tags to replace in 'old_tag:new_tag' format, separated by commas / 输入要替换的标签，格式为 '旧标签:新标签'，用逗号分隔",
-                                               lines=3)
-            new_tag_input = gr.Textbox(label="Add New Tag / 添加新标签",
-                                       placeholder="Enter a new tag to add / 输入一个新标签以添加", lines=3)
-            insert_position_input = gr.Radio(label="New Tag Insert Position / 新标签插入位置",
-                                             choices=["Start / 开始", "End / 结束", "Random / 随机"],
-                                             value="Start / 开始")
-
-        with gr.Row():
-            wordcloud_output = gr.Image(label="Word Cloud / 词云")
-            tag_counts_output = gr.Dataframe(label="Top Tags / 高频标签",
-                                             headers=["Tag Name", "Frequency", "Chinese Translation"],
-                                             interactive=True)  # 修改 Dataframe 组件以显示三列
-
-        with gr.Row():
-            network_graph_output = gr.Image(label="Network Graph / 网络图")
-
-        process_tags_button.click(process_tags,
-                                  inputs=[folder_path_input, top_n_input, tags_to_remove_input,
-                                        tags_to_replace_input, new_tag_input, insert_position_input,
-                                        translate_tags_input, api_key_input, api_url_input], # 新增翻译复选框
-                                  outputs=[tag_counts_output, wordcloud_output, network_graph_output, output_message])
-
-
-    # API Config
-    with gr.Tab("API Config / API配置"):
-        # CogVLM一键
-        with gr.Accordion("Local Model / 使用本地模型", open=True):
-            with gr.Row():
-                gr.Markdown("""
-            ⚠ **Warning / 警告**: 
-            This is the API configuration page. To use CogVLM, you need to configure environment and download it, which is **approximately 35g+** in size and takes a long time ***(really, really long)***. 
-                            After installation and download, the total space occupied is about ***40g+***. Please confirm that the disk space is sufficient.
-                            In addition, in terms of model selection, the vqa model performs better but slower, while the chat model is faster but slightly weaker.
-                            Please confirm that your GPU has sufficient graphics memory ***(approximately 14g ±)*** when using CogVLM
-                        
-            此为API配置页面，使用CogVLM需要配置相关环境并下载模型，**大小约为35g+**，需要较长时间 ***(真的很长)***。安装以及下载完成后，总占用空间约为40g+，请确认磁盘空间充足。
-                            模型选择上，vqa模型效果更好但是更慢，chat模型更快但是效果略弱。使用CogVLM请确认自己的显卡有足够的显存 ***(约14g±)***
-            """)
-            with gr.Row():
-                detecter_output = gr.Textbox(label="Check Env / 环境检测", interactive=False)
-                detect_button = gr.Button("Check / 检查", variant='primary')
-            with gr.Row():
-                models_select = gr.Radio(label="Choose Models / 选择模型", choices=["vqa", "chat"], value="vqa")
-                acceleration_select = gr.Radio(label="Choose Default Plz / 选择是否国内加速(如果使用国内加速,请关闭魔法上网)", choices=["CN", "default"],
-                                               value="CN")
-                download_button = gr.Button("Download Models / 下载模型", variant='primary')
-                install_button = gr.Button("Install / 安装", variant='primary')
-
-        # API配置
-        mod_list = [
-            "GPT4V",
-            "qwen-vl-plus",
-            "qwen-vl-max",
-            "Cog-vqa",
-            "Cog-chat"
-            ]
-        with gr.Row():
-            switch_select = gr.Dropdown(label="Choose API / 选择API", choices=mod_list, value="GPT4V")
-            A_state = gr.Textbox(label="API State / API状态", interactive=False, value=mod_default)
-            switch_button = gr.Button("Switch / 切换", variant='primary')
-            set_default = gr.Button("Set as default / 设为默认", variant='primary')
-
-
-        detect_button.click(detecter, outputs=detecter_output)
-        download_button.click(downloader, inputs=[models_select, acceleration_select],
-                              outputs=detecter_output)
-        install_button.click(installer, outputs=detecter_output)
-        switch_button.click(switch_API, inputs=[switch_select, A_state],
-                            outputs=[api_key_input, api_url_input, timeout_input, A_state])
-        set_default.click(save_state, inputs=[switch_select, api_key_input, api_url_input], outputs=A_state)
-
-    gr.Markdown(
-        "### Developers: [Jiaye](https://civitai.com/user/jiayev1),&nbsp;&nbsp;[LEOSAM 是只兔狲](https://civitai.com/user/LEOSAM),&nbsp;&nbsp;[SleeeepyZhou](https://civitai.com/user/SleeeepyZhou),&nbsp;&nbsp;[Fok](https://civitai.com/user/fok3827)&nbsp;&nbsp;|&nbsp;&nbsp;Welcome everyone to add more new features to this project.")
-
-if __name__ == "__main__":
-<<<<<<< HEAD
-    if mod_default != 'GPT':
-        threading.Thread(target=lambda: switch_API('Cog', mod_default[-3:], 'GPT')).start()
-    demo.launch(server_name="0.0.0.0",server_port=8848,share=True,inbrowser=True)
-
-=======
-    threading.Thread(target=lambda: switch_API(mod_default, 'GPT')).start()
-    demo.launch(server_name="0.0.0.0",server_port=8848,share=True)
-
->>>>>>> f58891c0
+import gradio as gr
+import os
+import shutil
+import threading
+
+import concurrent.futures
+from tqdm import tqdm
+
+import subprocess
+import time
+import requests
+import socket
+
+from lib.Img_Processing import process_images_in_folder, run_script
+from lib.Tag_Processor import modify_file_content, process_tags
+from lib.GPT_Prompt import get_prompts_from_csv, save_prompt, delete_prompt
+from lib.Api_Utils import run_openai_api, save_api_details, get_api_details, downloader, installer, save_state, qwen_api_switch
+from lib.Detecter import detecter
+
+
+os.environ["GRADIO_ANALYTICS_ENABLED"] = "False"
+mod_default, saved_api_key, saved_api_url = get_api_details()
+SUPPORTED_IMAGE_FORMATS = ('.png', '.jpg', '.jpeg', '.webp', '.bmp', '.gif', '.tiff', '.tif')
+
+# 图像打标
+should_stop = threading.Event()
+def stop_batch_processing():
+    should_stop.set()
+    return "Attempting to stop batch processing. Please wait for the current image to finish."
+
+def process_single_image(api_key, prompt, api_url, image_path, quality, timeout):
+    save_api_details(api_key, api_url)
+    caption = run_openai_api(image_path, prompt, api_key, api_url, quality, timeout)
+    print(caption)
+    return caption
+
+def process_batch_images(api_key, prompt, api_url, image_dir, file_handling_mode, quality, timeout):
+    should_stop.clear()
+    save_api_details(api_key, api_url)
+    results = []
+
+    image_files = []
+    for root, dirs, files in os.walk(image_dir):
+        for file in files:
+            if file.lower().endswith(SUPPORTED_IMAGE_FORMATS):
+                image_files.append(os.path.join(root, file))
+
+    def process_image(filename, file_handling_mode):
+        image_path = os.path.join(image_dir, filename)
+        base_filename = os.path.splitext(filename)[0]
+        caption_filename = f"{base_filename}.txt"
+        caption_path = os.path.join(image_dir, caption_filename)
+
+        if file_handling_mode != "skip/跳过" or not os.path.exists(caption_path):
+            caption = run_openai_api(image_path, prompt, api_key, api_url, quality, timeout)
+
+            if caption.startswith("Error:") or caption.startswith("API error:"):
+                return handle_error(image_path, caption_path, caption_filename, filename)
+            else:
+                modify_file_content(caption_path, caption, file_handling_mode)
+                return filename, caption_path
+        else:
+            return filename, "Skipped because caption file already exists."
+
+    def handle_error(image_path, caption_path, caption_filename, filename):
+        parent_dir = os.path.dirname(image_dir)
+        error_image_dir = os.path.join(parent_dir, "error_images")
+        if not os.path.exists(error_image_dir):
+            os.makedirs(error_image_dir)
+
+        error_image_path = os.path.join(error_image_dir, filename)
+        error_caption_path = os.path.join(error_image_dir, caption_filename)
+
+        try:
+            shutil.move(image_path, error_image_path)
+            if os.path.exists(caption_path):
+                shutil.move(caption_path, error_caption_path)
+            return filename, "Error handled and image with its caption moved to error directory."
+        except Exception as e:
+            return filename, f"An unexpected error occurred while moving {filename} or {caption_filename}: {e}"
+
+    with concurrent.futures.ThreadPoolExecutor(max_workers=5) as executor:
+        futures = {}
+        for filename in image_files:
+            future = executor.submit(process_image, filename, file_handling_mode)
+            futures[future] = filename  # 将 future 和 filename 映射起来
+        progress = tqdm(total=len(futures), desc="Processing images")
+
+        try:
+            for future in concurrent.futures.as_completed(futures):
+                filename = futures[future]
+                if should_stop.is_set():
+                    for f in futures:
+                        f.cancel()
+                    print("Batch processing was stopped by the user.")
+                    break
+                try:
+                    result = future.result()
+                except Exception as e:
+                    result = (filename, f"An exception occurred: {e}")
+                    print(f"An exception occurred while processing {filename}: {e}")
+                results.append(result)
+                progress.update(1)
+        finally:
+            progress.close()
+            executor.shutdown(wait=False)
+
+    print(f"Processing complete. Total images processed: {len(results)}")
+    return results
+
+def handle_file(image_path, target_path, file_handling_mode):
+    try:
+        if file_handling_mode[:4] == "copy":
+            shutil.copy(image_path, target_path)
+        elif file_handling_mode[:4] == "move":
+            shutil.move(image_path, target_path)
+    except Exception as e:
+        print(f"An exception occurred while handling the file {image_path}: {e}")
+        return f"Error handling file {image_path}: {e}"
+    return
+
+def process_batch_watermark_detection(api_key, prompt, api_url, image_dir, detect_file_handling_mode, quality, timeout,
+                                      watermark_dir):
+    should_stop.clear()
+    save_api_details(api_key, api_url)
+    results = []
+    prompt = 'Is image have watermark'
+
+    image_files = []
+    for root, dirs, files in os.walk(image_dir):
+        for file in files:
+            if file.lower().endswith(SUPPORTED_IMAGE_FORMATS):
+                image_files.append(os.path.join(root, file))
+
+    def process_image(filename, detect_file_handling_mode, watermark_dir):
+        image_path = os.path.join(image_dir, filename)
+        caption = run_openai_api(image_path, prompt, api_key, api_url, quality, timeout)
+
+        if caption.startswith("Error:") or caption.startswith("API error:"):
+            return "error"
+
+        # EOI是cog迷之误判？
+        if 'Yes,' in caption and '\'EOI\'' not in caption:
+            target_path = os.path.join(watermark_dir, filename)
+            handle_file(filename, watermark_dir, detect_file_handling_mode)
+
+    with concurrent.futures.ThreadPoolExecutor(max_workers=5) as executor:
+        futures = {}
+        for filename in image_files:
+            future = executor.submit(process_image, filename, detect_file_handling_mode, watermark_dir)
+            futures[future] = filename  # 将 future 和 filename 映射起来
+        progress = tqdm(total=len(futures), desc="Processing images")
+
+        try:
+            for future in concurrent.futures.as_completed(futures):
+                filename = futures[future]  # 获取正在处理的文件名
+                if should_stop.is_set():
+                    for f in futures:
+                        f.cancel()
+                    print("Batch processing was stopped by the user.")
+                    break
+                try:
+                    result = future.result()
+                except Exception as e:
+                    result = (filename, f"An exception occurred: {e}")
+                    print(f"An exception occurred while processing {filename}: {e}")
+                results.append(result)
+                progress.update(1)
+        finally:
+            progress.close()
+            executor.shutdown(wait=False)
+
+    results = f"Total checked images: {len(results)}"
+    return results
+
+def classify_images(api_key, api_url, quality, prompt, timeout, detect_file_handling_mode, image_dir, o_dir, *list_r):
+
+    # 初始化
+    should_stop.clear()
+    save_api_details(api_key, api_url)
+    results = []
+
+    # 检查输入
+    if not os.path.exists(image_dir):
+        return "Error: Image directory does not exist. / 错误：图片目录不存在"
+    if not o_dir:
+        o_dir = os.path.join(image_dir, "classify_output")
+    if not os.path.exists(o_dir):
+        os.makedirs(o_dir)
+
+    # 获取图像
+    image_files = []
+    for root, dirs, files in os.walk(image_dir):
+        for file in files:
+            if file.lower().endswith(SUPPORTED_IMAGE_FORMATS):
+                image_files.append(os.path.join(root, file))
+
+    # 转换列表
+    rules = []
+    for i in range(0, len(list_r), 2):
+        rule_type = list_r[i]
+        rule_input = list_r[i + 1]
+        if rule_type and rule_input:
+            rule_type_bool = rule_type == "Involve / 包含"
+            rules.append((rule_type_bool, rule_input))
+    if rules == []:
+        return "Error: All rules are empty. / 错误：未设置规则"
+
+    # 图像处理
+    def process_image(filename, rules, detect_file_handling_mode, image_dir, o_dir):
+        image_path = os.path.join(image_dir, filename)
+        caption = run_openai_api(image_path, prompt, api_key, api_url, quality, timeout)
+
+        if caption.startswith("Error:") or caption.startswith("API error:"):
+            return "error"
+
+        matching_rules = []
+        for rule_bool, rule_input in rules:
+            if (rule_bool and rule_input in caption) or (not rule_bool and rule_input not in caption):
+                matching_rules.append(rule_input)
+
+        if matching_rules:
+            folder_name = "-".join(matching_rules)
+            target_folder = os.path.join(o_dir, folder_name)
+            os.makedirs(target_folder, exist_ok=True)
+            handle_file(filename, target_folder, detect_file_handling_mode)
+        elif matching_rules == []:
+            no_match_folder = os.path.join(o_dir, "no_match")
+            os.makedirs(no_match_folder, exist_ok=True)
+            handle_file(filename, no_match_folder, detect_file_handling_mode)
+
+    # 批量处理
+    with concurrent.futures.ThreadPoolExecutor(max_workers=1) as executor:
+        futures = {}
+        for filename in image_files:
+            future = executor.submit(process_image, filename, rules, detect_file_handling_mode, image_dir, o_dir)
+            futures[future] = filename  # 将 future 和 filename 映射起来
+        progress = tqdm(total=len(futures), desc="Processing images")
+
+        try:
+            for future in concurrent.futures.as_completed(futures):
+                filename = futures[future]  # 获取正在处理的文件名
+
+                if should_stop.is_set():
+                    for f in futures:
+                        f.cancel()
+                    print("Batch processing was stopped by the user.")
+                    break
+
+                try:
+                    result = future.result()
+                except Exception as e:
+                    result = (filename, f"An exception occurred: {e}")
+                    print(f"An exception occurred while processing {filename}: {e}")
+                results.append(result)
+                progress.update(1)
+
+
+        finally:
+            progress.close()
+            executor.shutdown(wait=False)
+
+    results = f"Total checked images: {len(results)}"
+    return results
+
+# api
+def switch_API(api, state):
+    if api[:3] == 'GPT' or api[:4] == "qwen":
+        key = saved_api_key
+        url = saved_api_url
+        time_out = 10
+        if api[:4] == "qwen" and url.endswith("/v1/services/aigc/multimodal-generation/generation"):
+            mod = qwen_api_switch(api)
+        else:
+            mod = 'GPT4V'
+        s_state = mod
+
+    elif api[:3] == 'Cog':
+        def is_connection():
+            try:
+                socket.create_connection(("127.0.0.1", 8000), timeout=1)
+                print("API has started.")
+                return True
+            except (socket.timeout, ConnectionRefusedError):
+                return False
+
+        if is_connection():
+            if state[-3:] != api[-3:]:
+                requests.post(f"http://127.0.0.1:8000/v1/{api[-3:]}")
+        else:
+            API_command = f'python cog_openai_api.py --model {api[-3:]}'
+            subprocess.Popen(API_command,shell=True)
+            while True:
+                if is_connection():
+                    break
+                else:
+                    print("Retrying...")
+                    time.sleep(2)
+
+        key = ""
+        url = "http://127.0.0.1:8000/v1/chat/completions"
+        time_out = 300
+        s_state = f"Cog-{api[-3:]}"
+
+    return key, url, time_out, s_state
+
+# UI界面
+with gr.Blocks(title="GPT4V captioner") as demo:
+    gr.Markdown("### Image Captioning with GPT-4-Vision API / 使用 GPT-4-Vision API 进行图像打标")
+
+    with gr.Row():
+        api_key_input = gr.Textbox(label="API Key", placeholder="Enter your GPT-4-Vision API Key here", type="password",
+                                   value=saved_api_key)
+        api_url_input = gr.Textbox(label="API URL", value=saved_api_url or "https://api.openai.com/v1/chat/completions",
+                                   placeholder="Enter the GPT-4-Vision API URL here")
+        quality_choices = [
+            ("Auto / 自动", "auto"),
+            ("High Detail - More Expensive / 高细节-更贵", "high"),
+            ("Low Detail - Cheaper / 低细节-更便宜", "low")
+        ]
+        quality = gr.Dropdown(choices=quality_choices, label="Image Quality / 图片质量", value="auto")
+        timeout_input = gr.Number(label="Timeout (seconds) / 超时时间（秒）", value=10, step=1)
+
+    prompt_input = gr.Textbox(label="Prompt / 打标需求",
+                              value="As an AI image tagging expert, please provide precise tags for these images to enhance CLIP model's understanding of the content. Employ succinct keywords or phrases, steering clear of elaborate sentences and extraneous conjunctions. Prioritize the tags by relevance. Your tags should capture key elements such as the main subject, setting, artistic style, composition, image quality, color tone, filter, and camera specifications, and any other tags crucial for the image. When tagging photos of people, include specific details like gender, nationality, attire, actions, pose, expressions, accessories, makeup, composition type, age, etc. For other image categories, apply appropriate and common descriptive tags as well. Recognize and tag any celebrities, well-known landmark or IPs if clearly featured in the image. Your tags should be accurate, non-duplicative, and within a 20-75 word count range. These tags will use for image re-creation, so the closer the resemblance to the original image, the better the tag quality. Tags should be comma-separated. Exceptional tagging will be rewarded with $10 per image.",
+                              placeholder="Enter a descriptive prompt",
+                              lines=5)
+
+    with gr.Accordion("Prompt Saving / 提示词存档", open=False):
+        def update_textbox(prompt):
+            return prompt
+        saved_pro = get_prompts_from_csv()
+        saved_prompts_dropdown = gr.Dropdown(label="Saved Prompts / 提示词存档", choices=saved_pro, type="value",interactive=True)
+        with gr.Row():
+            save_prompt_button = gr.Button("Save Prompt / 保存提示词")
+            delete_prompt_button = gr.Button("Delete Prompt / 删除提示词")
+            load_prompt_button = gr.Button("Load Prompt / 读取到输入框")
+
+        save_prompt_button.click(save_prompt, inputs=prompt_input,outputs=[saved_prompts_dropdown])
+        delete_prompt_button.click(delete_prompt, inputs=saved_prompts_dropdown, outputs=[saved_prompts_dropdown])
+        load_prompt_button.click(update_textbox, inputs=saved_prompts_dropdown, outputs=prompt_input)
+
+    with gr.Tab("Image Process / 图片处理"):
+
+        with gr.Tab("Image Zip / 图像预压缩"):
+            with gr.Row():
+                folder_path_input = gr.Textbox(
+                    label="Image Folder Path / 图像文件夹路径",
+                    placeholder="Enter the folder path containing images / 输入包含图像的文件夹路径"
+                )
+                process_images_button = gr.Button("Process Images / 压缩图像")
+
+            with gr.Row():
+                # Add a Markdown component to display the warning message
+                gr.Markdown("""
+            ⚠ **Warning / 警告**: This preprocessing process will resize and compress all image files into jpg format with a total pixel count ≤ 1024×1024 while maintaining the original aspect ratio, ensuring that both dimensions are multiples of 32. **Please make sure to backup your original files before processing!** This procedure can reduce the size of the training set, help to speed up the labeling process, and decrease the time taken to cache latents to disk during training.
+
+            本预处理过程将会在保持原图长宽比情况下，把所有图像文件裁剪压缩为总像素≤1024×1024的jpg文件，并且长宽像素均为32的倍数。**请务必在处理前备份源文件！**该过程可以缩小训练集体积，有助于加快打标速度，并缩短训练过程中的Cache latents to disk时间。
+                """)
+
+            with gr.Row():
+                image_processing_output = gr.Textbox(
+                    label="Image Processing Output / 图像处理输出",
+                    lines=3
+                )
+
+            process_images_button.click(process_images_in_folder,
+                inputs=[folder_path_input],
+                outputs=[image_processing_output])
+
+        with gr.Tab("Single Image / 单图处理"):
+            with gr.Row():
+                image_input = gr.Image(type='filepath', label="Upload Image / 上传图片")
+                single_image_output = gr.Textbox(label="Caption Output / 标签输出")
+            with gr.Row():
+                single_image_submit = gr.Button("Caption Single Image / 图片打标", variant='primary')
+
+        with gr.Tab("Batch Image / 多图批处理"):
+            with gr.Row():
+                batch_dir_input = gr.Textbox(label="Batch Directory / 批量目录",
+                                             placeholder="Enter the directory path containing images for batch processing")
+            with gr.Row():
+                batch_process_submit = gr.Button("Batch Process Images / 批量处理图像", variant='primary')
+            with gr.Row():
+                batch_output = gr.Textbox(label="Batch Processing Output / 批量输出")
+                file_handling_mode = gr.Radio(
+                    choices=["overwrite/覆盖", "prepend/前置插入", "append/末尾追加", "skip/跳过"],
+                    value="overwrite/覆盖",
+                    label="If a caption file exists: / 如果已经存在打标文件: "
+                )
+            with gr.Row():
+                stop_button = gr.Button("Stop Batch Processing / 停止批量处理")
+                stop_button.click(stop_batch_processing, inputs=[], outputs=batch_output)
+
+        with gr.Tab("Failed File Screening / 打标失败文件筛查"):
+            folder_input = gr.Textbox(label="Folder Input / 文件夹输入", placeholder="Enter the directory path")
+            keywords_input = gr.Textbox(placeholder="Enter keywords, e.g., sorry,error / 请输入检索关键词，例如：sorry,error",
+                                        label="Keywords (optional) / 检索关键词（可选）")
+            run_button = gr.Button("Run Script / 运行脚本", variant='primary')
+            output_area = gr.Textbox(label="Script Output / 脚本输出")
+
+            run_button.click(fn=run_script, inputs=[folder_input, keywords_input], outputs=output_area)
+
+    with gr.Tab("Extra Function / 额外功能"):
+
+        gr.Markdown("""
+                    以下功能基于CogVLM开发（GPT4未经测试），极力推荐使用CogVLM-vqa以达到最佳效果。\n
+                    This function is developed based on CogVLM (GPT4 not tested), and it is strongly recommended to use CogVLM-vqa for optimal results.
+                    """)
+
+        with gr.Tab("Watermark Detection / 批量水印检测"):
+            with gr.Row():
+                detect_batch_dir_input = gr.Textbox(label="Image Directory / 图片目录",
+                                                    placeholder="Enter the directory path containing images for batch processing")
+            with gr.Row():
+                watermark_dir = gr.Textbox(label="Watermark Detected Image Directory / 检测到水印的图片目录",
+                                           placeholder="Enter the directory path to move/copy detected images")
+                detect_file_handling_mode = gr.Radio(choices=["move/移动", "copy/复制"], value="move/移动",
+                                                     label="If watermark is detected / 如果图片检测到水印 ")
+            with gr.Row():
+                batch_detect_submit = gr.Button("Batch Detect Images / 批量检测图像", variant='primary')
+            with gr.Row():
+                detect_batch_output = gr.Textbox(label="Output / 结果")
+            with gr.Row():
+                detect_stop_button = gr.Button("Stop Batch Processing / 停止批量处理")
+                detect_stop_button.click(stop_batch_processing, inputs=[], outputs=detect_batch_output)
+        with gr.Tab("WD1.4 Tag Polishing / WD1.4 标签润色"):
+            gr.Markdown("""
+                    使用WD1.4对图片进行打标后，在上方prompt中使用“Describe this image in a very detailed manner and refer these prompt tags:{大括号里替换为放置额外tags文件的目录，会自动读取和图片同名txt。比如 D:\ abc\}”\n
+                    After marking the image using WD1.4, enter the prompt in the “” marks in the prompt box above.
+                        “Replace this with the directory where additional tags files are placed, which will automatically read the txt file with the same name as the image. For example, D: \ abc\}”
+                    """)
+        with gr.Tab("Image filtering / 图片筛选"):
+            gr.Markdown("""
+                        使用自定义规则筛选图片，将回答中包含或不包含对应词的图片放入对应规则的文件夹中。输出目录默认在源目录下的classify_output文件夹下。\n
+                        Use custom rules to filter images. Place images containing or not containing corresponding words in the corresponding rule folder in the answer. Output Directory default in source directory \classify_output.
+                        """)
+            with gr.Row():
+                classify_output = gr.Textbox(label="Output / 结果")
+                classify_button = gr.Button("Run / 开始", variant='primary')
+                classify_stop_button = gr.Button("Stop Batch Processing / 停止批量处理")
+            with gr.Row():
+                classify_dir = gr.Textbox(label="Input Image Directory / 输入图片目录",placeholder="Enter the directory path")
+                classify_output_dir = gr.Textbox(label="Output Directory / 输出目录", placeholder="Default source directory / 默认源目录")
+                classify_handling_mode = gr.Radio(label="If meets / 如果符合",choices=["move/移动", "copy/复制"], value="move/移动")
+
+            rule_inputs = []
+            for i in range(1,11):
+                with gr.Row():
+                    rule_type = gr.Dropdown(label="Rule / 规则类型", choices=["","Involve / 包含", "Exclude / 不包含"], value="")
+                    rule_input = gr.Textbox(label="Custom / 自定义", placeholder="Enter the words you need to filter / 输入你需要筛选的词")
+                    rule_inputs.extend([rule_type, rule_input])
+
+    def caption_image(api_key, api_url, prompt, image, quality, timeout):
+        if image:
+            return process_single_image(api_key, prompt, api_url, image, quality, timeout)
+
+    def batch_process(api_key, api_url, prompt, batch_dir, file_handling_mode, quality, timeout):
+        process_batch_images(api_key, prompt, api_url, batch_dir, file_handling_mode, quality, timeout)
+        return "Batch processing complete. Captions saved or updated as '.txt' files next to images."
+
+    def batch_detect(api_key, api_url, prompt, batch_dir, detect_file_handling_mode, quality, timeout, watermark_dir):
+        results = process_batch_watermark_detection(api_key, prompt, api_url, batch_dir, detect_file_handling_mode,
+                                                    quality, timeout,watermark_dir)
+        return results
+
+    single_image_submit.click(caption_image,
+                              inputs=[api_key_input, api_url_input, prompt_input, image_input, quality, timeout_input],
+                              outputs=single_image_output)
+    batch_process_submit.click(batch_process,
+                               inputs=[api_key_input, api_url_input, prompt_input, batch_dir_input,
+                                       file_handling_mode, quality, timeout_input],
+                               outputs=batch_output)
+    batch_detect_submit.click(batch_detect,
+                              inputs=[api_key_input, api_url_input, prompt_input, detect_batch_dir_input,
+                                      detect_file_handling_mode, quality, timeout_input, watermark_dir],
+                              outputs=detect_batch_output)
+
+    classify_button.click(classify_images,
+                          inputs=[api_key_input, api_url_input, quality, prompt_input, timeout_input,
+                                  classify_handling_mode, classify_dir, classify_output_dir] + rule_inputs,
+                          outputs=classify_output)
+    classify_stop_button.click(stop_batch_processing,inputs=[],outputs=classify_output)
+
+    with gr.Tab("Tag Manage / 标签处理"):
+
+        with gr.Row():
+            folder_path_input = gr.Textbox(label="Folder Path / 文件夹路径",
+                                           placeholder="Enter folder path / 在此输入文件夹路径")
+            top_n_input = gr.Number(label="Top N Tags / Top N 标签", value=100)
+            translate_tags_input = gr.Radio(label="Translate Tags to Chinese / 翻译标签",
+                                            choices=["GPT-3.5 translation / GPT3.5翻译",
+                                                     "Free translation / 免费翻译",
+                                                     "No translation / 不翻译"],
+                                            value="No translation / 不翻译")
+            process_tags_button = gr.Button("Process Tags / 处理标签", variant='primary')
+            output_message = gr.Textbox(label="Output Message / 输出信息", interactive=False)
+
+        with gr.Row():
+            tags_to_remove_input = gr.Textbox(label="Tags to Remove / 删除标签",
+                                              placeholder="Enter tags to remove, separated by commas / 输入要删除的标签，用逗号分隔",
+                                              lines=3)
+            tags_to_replace_input = gr.Textbox(label="Tags to Replace / 替换标签",
+                                               placeholder="Enter tags to replace in 'old_tag:new_tag' format, separated by commas / 输入要替换的标签，格式为 '旧标签:新标签'，用逗号分隔",
+                                               lines=3)
+            new_tag_input = gr.Textbox(label="Add New Tag / 添加新标签",
+                                       placeholder="Enter a new tag to add / 输入一个新标签以添加", lines=3)
+            insert_position_input = gr.Radio(label="New Tag Insert Position / 新标签插入位置",
+                                             choices=["Start / 开始", "End / 结束", "Random / 随机"],
+                                             value="Start / 开始")
+
+        with gr.Row():
+            wordcloud_output = gr.Image(label="Word Cloud / 词云")
+            tag_counts_output = gr.Dataframe(label="Top Tags / 高频标签",
+                                             headers=["Tag Name", "Frequency", "Chinese Translation"],
+                                             interactive=True)  # 修改 Dataframe 组件以显示三列
+
+        with gr.Row():
+            network_graph_output = gr.Image(label="Network Graph / 网络图")
+
+        process_tags_button.click(process_tags,
+                                  inputs=[folder_path_input, top_n_input, tags_to_remove_input,
+                                        tags_to_replace_input, new_tag_input, insert_position_input,
+                                        translate_tags_input, api_key_input, api_url_input], # 新增翻译复选框
+                                  outputs=[tag_counts_output, wordcloud_output, network_graph_output, output_message])
+
+
+    # API Config
+    with gr.Tab("API Config / API配置"):
+        # CogVLM一键
+        with gr.Accordion("Local Model / 使用本地模型", open=True):
+            with gr.Row():
+                gr.Markdown("""
+            ⚠ **Warning / 警告**: 
+            This is the API configuration page. To use CogVLM, you need to configure environment and download it, which is **approximately 35g+** in size and takes a long time ***(really, really long)***. 
+                            After installation and download, the total space occupied is about ***40g+***. Please confirm that the disk space is sufficient.
+                            In addition, in terms of model selection, the vqa model performs better but slower, while the chat model is faster but slightly weaker.
+                            Please confirm that your GPU has sufficient graphics memory ***(approximately 14g ±)*** when using CogVLM
+                        
+            此为API配置页面，使用CogVLM需要配置相关环境并下载模型，**大小约为35g+**，需要较长时间 ***(真的很长)***。安装以及下载完成后，总占用空间约为40g+，请确认磁盘空间充足。
+                            模型选择上，vqa模型效果更好但是更慢，chat模型更快但是效果略弱。使用CogVLM请确认自己的显卡有足够的显存 ***(约14g±)***
+            """)
+            with gr.Row():
+                detecter_output = gr.Textbox(label="Check Env / 环境检测", interactive=False)
+                detect_button = gr.Button("Check / 检查", variant='primary')
+            with gr.Row():
+                models_select = gr.Radio(label="Choose Models / 选择模型", choices=["vqa", "chat"], value="vqa")
+                acceleration_select = gr.Radio(label="Choose Default Plz / 选择是否国内加速(如果使用国内加速,请关闭魔法上网)", choices=["CN", "default"],
+                                               value="CN")
+                download_button = gr.Button("Download Models / 下载模型", variant='primary')
+                install_button = gr.Button("Install / 安装", variant='primary')
+
+        # API配置
+        mod_list = [
+            "GPT4V",
+            "qwen-vl-plus",
+            "qwen-vl-max",
+            "Cog-vqa",
+            "Cog-chat"
+            ]
+        with gr.Row():
+            switch_select = gr.Dropdown(label="Choose API / 选择API", choices=mod_list, value="GPT4V")
+            A_state = gr.Textbox(label="API State / API状态", interactive=False, value=mod_default)
+            switch_button = gr.Button("Switch / 切换", variant='primary')
+            set_default = gr.Button("Set as default / 设为默认", variant='primary')
+
+
+        detect_button.click(detecter, outputs=detecter_output)
+        download_button.click(downloader, inputs=[models_select, acceleration_select],
+                              outputs=detecter_output)
+        install_button.click(installer, outputs=detecter_output)
+        switch_button.click(switch_API, inputs=[switch_select, A_state],
+                            outputs=[api_key_input, api_url_input, timeout_input, A_state])
+        set_default.click(save_state, inputs=[switch_select, api_key_input, api_url_input], outputs=A_state)
+
+    gr.Markdown(
+        "### Developers: [Jiaye](https://civitai.com/user/jiayev1),&nbsp;&nbsp;[LEOSAM 是只兔狲](https://civitai.com/user/LEOSAM),&nbsp;&nbsp;[SleeeepyZhou](https://civitai.com/user/SleeeepyZhou),&nbsp;&nbsp;[Fok](https://civitai.com/user/fok3827)&nbsp;&nbsp;|&nbsp;&nbsp;Welcome everyone to add more new features to this project.")
+
+if __name__ == "__main__":
+    threading.Thread(target=lambda: switch_API(mod_default, 'GPT')).start()
+    demo.launch(server_name="0.0.0.0",server_port=8848,share=True,inbrowser=True)
+